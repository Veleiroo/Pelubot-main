--- conflicted
+++ resolved
@@ -8,6 +8,9 @@
 import { ServiceCard } from '@/components/book/ServiceCard';
 import { Scissors, Palette, Sparkles, LucideIcon, Crown, Zap } from 'lucide-react';
 import { BookingSteps } from '@/components/BookingSteps';
+import { BookingLayout } from '@/components/BookingLayout';
+import { Card, CardContent, CardHeader, CardTitle } from '@/components/ui/card';
+import { Button } from '@/components/ui/button';
 
 const Service = () => {
   const navigate = useNavigate();
@@ -30,9 +33,7 @@
         if (mounted) setLoading(false);
       }
     })();
-    return () => {
-      mounted = false;
-    };
+    return () => { mounted = false; };
   }, []);
 
   if (loading)
@@ -86,6 +87,12 @@
     premium: Crown,
   };
 
+  const steps = [
+    { key: 'service', label: 'Servicio', active: true },
+    { key: 'date', label: 'Fecha y hora' },
+    { key: 'confirm', label: 'Confirmar' },
+  ];
+
   return (
     <BookingLayout steps={steps} title="Selecciona un servicio" subtitle="Elige el servicio que deseas reservar">
       <div className="grid gap-6 sm:grid-cols-2 lg:grid-cols-3">
@@ -106,11 +113,7 @@
                 </div>
               </div>
               <Button
-<<<<<<< HEAD
                 onClick={() => onSelect(s)}
-=======
-                onClick={() => onSelect(s.id)}
->>>>>>> e723ce85
                 className="w-full"
                 size="lg"
                 aria-label={`Seleccionar servicio ${s.name}`}
