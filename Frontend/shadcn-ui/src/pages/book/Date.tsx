import { useLocation, useNavigate } from 'react-router-dom';
import { useBooking } from '@/store/booking';
import { useEffect, useMemo, useState, useRef, useCallback } from 'react';
import { Button } from '@/components/ui/button';
import { Select, SelectContent, SelectItem, SelectTrigger, SelectValue } from '@/components/ui/select';
import { Skeleton } from '@/components/ui/skeleton';
import { api } from '@/lib/api';
import { BookingSection } from '@/components/book/BookingSection';
import { BookingSteps } from '@/components/BookingSteps';
import { Card, CardContent } from '@/components/ui/card';
import { addDays, addMonths, endOfMonth, endOfWeek, format, isAfter, isBefore, isSameDay, isSameMonth, isToday, startOfMonth, startOfWeek, subMonths } from 'date-fns';
import { es } from 'date-fns/locale';
import { CalendarNav } from '@/components/ui/CalendarNav';
import '@/styles/calendar.css';

const toYmd = (d: Date) => {
  const y = d.getFullYear();
  const m = String(d.getMonth() + 1).padStart(2, '0');
  const day = String(d.getDate()).padStart(2, '0');
  return `${y}-${m}-${day}`;
};

const ANY_PRO = '__any__';

const BookDate = () => {
  const navigate = useNavigate();
  const location = useLocation();
  const { serviceId, professionalId, slotStart, setProfessional, setDate, setSlot, setService } = useBooking((s) => ({
    serviceId: s.serviceId,
    professionalId: s.professionalId,
    slotStart: s.slotStart,
    setProfessional: s.setProfessional,
    setDate: s.setDate,
    setSlot: s.setSlot,
    setService: s.setService,
  }));
  const [selected, setSelected] = useState<Date | undefined>(undefined);
  const [month, setMonth] = useState<Date>(() => new Date());
  const [avail, setAvail] = useState<Set<string>>(new Set());
  const [loading, setLoading] = useState(false);
  const [pros, setPros] = useState<{ id: string; name: string; services?: string[] }[]>([]);
  const [slots, setSlots] = useState<string[]>([]);
  const [useGcal, setUseGcal] = useState<boolean>(false);
  const [slotsLoading, setSlotsLoading] = useState(false);
  const daysAbort = useRef<AbortController | null>(null);
  const slotsAbort = useRef<AbortController | null>(null);
  const daysTimer = useRef<ReturnType<typeof setTimeout> | null>(null);
  const slotsTimer = useRef<ReturnType<typeof setTimeout> | null>(null);
  const [focusedDate, setFocusedDate] = useState<Date>(() => new Date());

  // Leer servicio de la URL (fallback por si el estado aún no está)
  useEffect(() => {
    const params = new URLSearchParams(location.search);
    const sid = params.get('service') || undefined;
    if (!serviceId && sid) {
      setService(sid);
    } else if (sid && serviceId && sid !== serviceId) {
      setService(sid);
    }
  }, [location.search, serviceId, setService]);
  // Rehidratar fecha seleccionada desde el slot si venimos de Confirm
  useEffect(() => {
    if (slotStart && !selected) {
      const d = new Date(slotStart);
      d.setHours(0, 0, 0, 0);
      setSelected(d);
      setDate(toYmd(d));
      setMonth(new Date(d.getFullYear(), d.getMonth(), 1));
      setFocusedDate(d);
    }
  }, [slotStart, selected, setDate]);
  useEffect(() => {
    const sid = new URLSearchParams(location.search).get('service');
    // Si no hay servicio en el store ni en la URL, volver al selector de servicio.
    if (!serviceId && !sid) {
      navigate('/book/service');
    }
  }, [serviceId, navigate, location.search]);

  useEffect(() => {
    if (!serviceId) return;
    let mounted = true;
    const fetchPros = async () => {
      try {
        const json = await api.getProfessionals();
        const filtered = json.filter((p) => !p.services || p.services.includes(serviceId));
        if (mounted) setPros(filtered);
      } catch {
        if (mounted) setPros([]);
      }
    };
    const fetchAvail = async (m: Date) => {
      if (daysTimer.current) clearTimeout(daysTimer.current);
      if (daysAbort.current) daysAbort.current.abort();
      setLoading(true);
      const ctrl = new AbortController();
      daysAbort.current = ctrl;
      daysTimer.current = setTimeout(async () => {
        try {
          const start = startOfMonth(m);
          const end = endOfMonth(m);
          const out = await api.getDaysAvailability({
            service_id: serviceId,
            start: toYmd(start),
            end: toYmd(end),
            professional_id: professionalId ?? undefined,
            use_gcal: useGcal,
          }, { signal: ctrl.signal });
          if (mounted) setAvail(new Set(out.available_days));
        } catch (e: unknown) {
          if (mounted) setAvail(new Set());
        } finally {
          if (mounted) setLoading(false);
        }
      }, 200);
    };
    fetchPros();
    fetchAvail(month);
    return () => {
      mounted = false;
    };
  }, [serviceId, professionalId, month, useGcal]);

  const today = useMemo(() => {
    const t = new Date();
    t.setHours(0, 0, 0, 0);
    return t;
  }, []);

  // límite: hoy + 6 meses
  const maxDate = useMemo(() => {
    const d = new Date(today);
    d.setMonth(d.getMonth() + 6);
    return d;
  }, [today]);

  const selectedValid = useMemo(() => {
    if (!selected) return false;
    const nd = new Date(selected);
    nd.setHours(0, 0, 0, 0);
    if (nd < today || nd > maxDate) return false;
    return avail.has(toYmd(nd));
  }, [selected, today, maxDate, avail]);
  const canContinue = !!slotStart; // requiere elegir un hueco

  const onNext = () => {
    if (!selectedValid || slots.length === 0) return;
    navigate('/book/confirm');
  };

  // Al seleccionar fecha válida, pedir huecos
  useEffect(() => {
    if (!serviceId) return;
    if (!selectedValid) {
      setSlots([]);
      return;
    }
    setDate(toYmd(selected as Date));
    setSlotsLoading(true);
    if (slotsTimer.current) clearTimeout(slotsTimer.current);
    if (slotsAbort.current) slotsAbort.current.abort();
    const ctrl = new AbortController();
    slotsAbort.current = ctrl;
    let mounted = true;
    slotsTimer.current = setTimeout(() => {
      (async () => {
        try {
          const out = await api.getSlots({
            service_id: serviceId,
            date: toYmd(selected as Date),
            professional_id: professionalId ?? undefined,
            use_gcal: useGcal,
          }, { signal: ctrl.signal });
          if (mounted) setSlots(out.slots);
        } catch {
          if (mounted) setSlots([]);
        } finally {
          if (mounted) setSlotsLoading(false);
        }
      })();
    }, 200);
    return () => {
      mounted = false;
      ctrl.abort();
    };
  }, [serviceId, professionalId, selectedValid, useGcal]);

  const steps = [
    { key: 'service', label: 'Servicio', done: true },
    { key: 'date', label: 'Fecha y hora', active: true },
    { key: 'confirm', label: 'Confirmar' },
  ];

  // Fallback mínimo por si algo falla antes de montar el calendario
  if (!serviceId && !new URLSearchParams(location.search).get('service')) {
    return (
      <>
        <BookingSteps />
        <BookingSection title="Selecciona un servicio" subtitle="Elige un servicio para continuar">
          <div className="flex flex-col items-center gap-3">
            <div className="text-base">Necesitas seleccionar un servicio</div>
            <Button onClick={() => navigate('/book/service')} className="h-10 px-5 bg-accent text-[var(--accent-contrast)] hover:bg-emerald-400 transition-colors duration-150">Ir a servicios</Button>
          </div>
        </BookingSection>
      </>
    );
  }

  // Construir grilla del mes actual (lunes-domingo)
  const monthStart = useMemo(() => startOfMonth(month), [month]);
  const monthEnd = useMemo(() => endOfMonth(month), [month]);
  const gridStart = useMemo(() => startOfWeek(monthStart, { weekStartsOn: 1 }), [monthStart]);
  const gridEnd = useMemo(() => endOfWeek(monthEnd, { weekStartsOn: 1 }), [monthEnd]);
  const days = useMemo(() => {
    const list: Date[] = [];
    let d = gridStart;
    while (d <= gridEnd) {
      list.push(d);
      d = addDays(d, 1);
    }
    return list;
  }, [gridStart, gridEnd]);

  // Mover foco con teclado dentro del grid
  const onGridKeyDown = useCallback((e: React.KeyboardEvent<HTMLDivElement>) => {
    const key = e.key;
    let next = focusedDate || today;
    if (key === 'ArrowLeft') { next = addDays(next, -1); e.preventDefault(); }
    else if (key === 'ArrowRight') { next = addDays(next, 1); e.preventDefault(); }
    else if (key === 'ArrowUp') { next = addDays(next, -7); e.preventDefault(); }
    else if (key === 'ArrowDown') { next = addDays(next, 7); e.preventDefault(); }
    else if (key === 'PageUp') { next = addMonths(next, -1); e.preventDefault(); }
    else if (key === 'PageDown') { next = addMonths(next, 1); e.preventDefault(); }
    else if (key === 'Enter' || key === ' ') {
      // Seleccionar si es habilitado
      const ymd = toYmd(focusedDate);
      const enabled = isSameMonth(focusedDate, month) && !isBefore(focusedDate, today) && !isAfter(focusedDate, maxDate) && avail.has(ymd);
      if (enabled) {
        setSelected(focusedDate);
        setDate(toYmd(focusedDate));
      }
      return;
    } else {
      return;
    }
    // cambiar mes si cruza borde
    if (next.getMonth() !== month.getMonth() || next.getFullYear() !== month.getFullYear()) {
      setMonth(new Date(next.getFullYear(), next.getMonth(), 1));
    }
    setFocusedDate(next);
  }, [focusedDate, month, today, maxDate, avail, setDate]);

  const onPrevMonth = () => setMonth(subMonths(month, 1));
  const onNextMonth = () => setMonth(addMonths(month, 1));

  // Asegurar foco en cambio de mes
  useEffect(() => {
    // Si el focus está fuera del grid actual, llévalo al primer día del mes
    if (focusedDate < gridStart || focusedDate > gridEnd) {
      setFocusedDate(monthStart);
    }
  }, [gridStart, gridEnd, monthStart, focusedDate]);

  return (
<<<<<<< HEAD
    <BookingLayout
      steps={steps}
      title="Selecciona fecha y hora"
      subtitle="Elige cuándo quieres tu cita"
      summary={serviceId ? `Servicio: ${serviceId}` : undefined}
    >
      <div className="flex items-center gap-3">
        <Label htmlFor="professional-select">Profesional:</Label>
        <Select value={professionalId ?? ANY_PRO} onValueChange={(v) => setProfessional(v === ANY_PRO ? null : v)}>
          <SelectTrigger id="professional-select" className="w-64" aria-label="Seleccionar profesional">
            <SelectValue placeholder="Cualquiera" />
          </SelectTrigger>
          <SelectContent>
            <SelectItem value={ANY_PRO}>Cualquiera</SelectItem>
            {pros.map((p) => (
              <SelectItem key={p.id} value={p.id}>
                {p.name}
              </SelectItem>
            ))}
          </SelectContent>
        </Select>
      </div>
      <div className="relative">
        <div className="flex flex-col items-center gap-3">
          <div className="rounded-md border border-neutral-800 bg-neutral-900 p-3 w-full max-w-[360px]">
            <Calendar
              aria-label="Calendario de fechas disponibles"
              mode="single"
              month={month}
              onMonthChange={setMonth}
              selected={selected}
              onSelect={setSelected}
              disabled={isDisabled}
              locale={es}
              captionLayout="dropdown-buttons"
              fromDate={today}
              toDate={maxDate}
              className="rounded-md"
              modifiers={{ available: (day) => avail.has(toYmd(day as Date)) }}
              modifiersClassNames={{ available: 'text-green-300 font-medium' }}
            />
          </div>
          <div className="text-xs text-neutral-400">
            Días en verde = hay disponibilidad para el servicio elegido.
          </div>
=======
    <>
      <BookingSteps />
      <BookingSection title="Selecciona fecha y hora" subtitle="Elige cuándo quieres tu cita">
        <div className="mb-2 flex items-center gap-3">
          <span>Profesional:</span>
          <Select value={professionalId ?? ANY_PRO} onValueChange={(v) => setProfessional(v === ANY_PRO ? null : v)}>
            <SelectTrigger className="w-64">
              <SelectValue placeholder="Cualquiera" />
            </SelectTrigger>
            <SelectContent>
              <SelectItem value={ANY_PRO}>Cualquiera</SelectItem>
              {pros.map((p) => (
                <SelectItem key={p.id} value={p.id}>
                  {p.name}
                </SelectItem>
              ))}
            </SelectContent>
          </Select>
>>>>>>> edb81171
        </div>
        <div className="relative">
          <Card className="rounded-2xl border border-[var(--border)] bg-[var(--card)] backdrop-blur shadow-lg shadow-black/20 w-full">
            <CardContent className="p-4">
            {/* Header de calendario */}
            <div className="mb-2">
              <CalendarNav month={month} onPrev={onPrevMonth} onNext={onNextMonth} />
            </div>

            {/* Nombres de días */}
            <div className="grid grid-cols-7 gap-1 sm:gap-1.5 mb-1 text-[11px] uppercase tracking-wide text-muted-foreground">
              {['lu','ma','mi','ju','vi','sá','do'].map((w) => (
                <div key={w} className="h-8 flex items-center justify-center">{w}</div>
              ))}
            </div>

            {/* Grid de días */}
            <div
              key={`${month.getFullYear()}-${month.getMonth()}`}
              role="grid"
              aria-label={format(month, 'LLLL yyyy', { locale: es })}
              className="grid grid-cols-7 gap-1 sm:gap-1.5 cal-fade"
              tabIndex={0}
              onKeyDown={onGridKeyDown}
            >
              {days.map((d) => {
                const ymd = toYmd(d);
                const inMonth = isSameMonth(d, month);
                const outOfRange = isBefore(d, today) || isAfter(d, maxDate);
                const enabled = inMonth && !outOfRange && avail.has(ymd);
                const selectedDay = selected ? isSameDay(d, selected) : false;
                const isFocused = isSameDay(d, focusedDate);
                const classes = [
                  'aspect-square flex items-center justify-center rounded-md text-[13px] sm:text-sm',
                  '[font-variant-numeric:tabular-nums] transition-colors duration-150',
                  isToday(d) ? 'ring-1 ring-white/10' : '',
                  !inMonth ? 'text-muted-foreground/60 cursor-not-allowed' : (
                    enabled ? (selectedDay ? 'bg-accent text-[var(--accent-contrast)]' : 'bg-[var(--accent-weak)] text-emerald-400 hover:bg-[var(--accent-hover)] focus-visible:outline-none focus-visible:ring-2 focus-visible:ring-[var(--accent)]') : 'text-muted-foreground/60 cursor-not-allowed'
                  )
                ].filter(Boolean).join(' ');
                return (
                  <button
                    key={ymd}
                    type="button"
                    role="gridcell"
                    aria-selected={selectedDay}
                    aria-disabled={!enabled}
                    aria-current={isToday(d) ? 'date' : undefined}
                    data-today={isToday(d)}
                    data-selected={selectedDay}
                    data-enabled={enabled}
                    data-disabled={!enabled}
                    disabled={!enabled}
                    tabIndex={isFocused ? 0 : -1}
                    onClick={() => {
                      if (!enabled) return;
                      setSelected(d);
                      setDate(ymd);
                      setFocusedDate(d);
                    }}
                    className={classes}
                  >
                    {String(d.getDate())}
                  </button>
                );
              })}
            </div>

            {/* Leyenda */}
            <p className="mt-3 text-xs text-muted-foreground text-center">
              Días en verde = hay disponibilidad para el servicio elegido.
            </p>
            </CardContent>
          </Card>

          {/* Capa de carga */}
          {loading && (
            <div className="absolute inset-0 bg-black/40 flex items-center justify-center rounded-md">
              <div className="text-sm text-neutral-200 bg-neutral-800 px-3 py-2 rounded">Comprobando disponibilidad…</div>
            </div>
          )}
        </div>
        {/* Horarios disponibles */}
        <Card className="mt-6 rounded-2xl border border-[var(--border)] bg-[var(--card)] backdrop-blur shadow-lg shadow-black/20">
          <CardContent className="p-4">
          <div className="mb-3 text-center">
            <h3 className="text-base font-medium">
              {selectedValid ? `Horarios disponibles para ${toYmd(selected as Date)}` : 'Selecciona una fecha'}
            </h3>
            {selectedValid && (
              <p className="text-xs text-muted-foreground mt-1">Haz clic en un horario para continuar</p>
            )}
          </div>

          {slotsLoading && (
            <div className="grid grid-cols-3 sm:grid-cols-5 gap-2">
              {Array.from({ length: 12 }).map((_, i) => (
                <Skeleton key={i} className="h-9 rounded-md" />
              ))}
            </div>
          )}

          {!slotsLoading && selectedValid && (
            <div className="grid grid-cols-3 sm:grid-cols-5 gap-2">
              {slots.map((iso) => {
                return (
                  <Button
                    key={iso}
                    variant="secondary"
                    className="h-9 rounded-md border border-[var(--border)] bg-white/0 hover:bg-white/5 transition-colors duration-150"
                    onClick={() => {
                      setSlot(iso);
                      if (selectedValid) setDate(toYmd(selected as Date));
                    }}
                  >
                    {iso.slice(11, 16)}
                  </Button>
                );
              })}
              {slots.length === 0 && (
                <div className="col-span-full text-center py-6">
                  <div className="text-neutral-400 mb-1">No hay horarios disponibles</div>
                  <div className="text-xs text-muted-foreground">Intenta con otra fecha o profesional</div>
                </div>
              )}
            </div>
          )}

          {/* CTA centrada */}
          <div className="mt-4 flex justify-center">
            <Button disabled={!canContinue || slots.length === 0} onClick={onNext} className="h-11 px-6 bg-accent text-[var(--accent-contrast)] hover:bg-emerald-400 disabled:opacity-50 disabled:pointer-events-none transition-colors duration-150">
              Continuar
            </Button>
          </div>
          </CardContent>
        </Card>
      </BookingSection>
    </>
  );
};

export default BookDate;<|MERGE_RESOLUTION|>--- conflicted
+++ resolved
@@ -262,7 +262,6 @@
   }, [gridStart, gridEnd, monthStart, focusedDate]);
 
   return (
-<<<<<<< HEAD
     <BookingLayout
       steps={steps}
       title="Selecciona fecha y hora"
@@ -308,26 +307,6 @@
           <div className="text-xs text-neutral-400">
             Días en verde = hay disponibilidad para el servicio elegido.
           </div>
-=======
-    <>
-      <BookingSteps />
-      <BookingSection title="Selecciona fecha y hora" subtitle="Elige cuándo quieres tu cita">
-        <div className="mb-2 flex items-center gap-3">
-          <span>Profesional:</span>
-          <Select value={professionalId ?? ANY_PRO} onValueChange={(v) => setProfessional(v === ANY_PRO ? null : v)}>
-            <SelectTrigger className="w-64">
-              <SelectValue placeholder="Cualquiera" />
-            </SelectTrigger>
-            <SelectContent>
-              <SelectItem value={ANY_PRO}>Cualquiera</SelectItem>
-              {pros.map((p) => (
-                <SelectItem key={p.id} value={p.id}>
-                  {p.name}
-                </SelectItem>
-              ))}
-            </SelectContent>
-          </Select>
->>>>>>> edb81171
         </div>
         <div className="relative">
           <Card className="rounded-2xl border border-[var(--border)] bg-[var(--card)] backdrop-blur shadow-lg shadow-black/20 w-full">
