--- conflicted
+++ resolved
@@ -518,16 +518,7 @@
         }
         const daysAhead = parseNumberParam(url.searchParams.get('days_ahead'));
         const includePastMinutes = parseNumberParam(url.searchParams.get('include_past_minutes'));
-<<<<<<< HEAD
-        const store = ensureReservationsStore();
-        const reservations = filterReservationsForRange(store, {
-          daysAhead: daysAhead ?? undefined,
-          includePastMinutes: includePastMinutes ?? undefined,
-        });
-        return { reservations };
-=======
         return makeReservationsMock({ daysAhead, includePastMinutes });
->>>>>>> 8ff1e4ae
       }
       break;
     case '/pros/clients':
