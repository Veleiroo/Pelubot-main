--- conflicted
+++ resolved
@@ -101,54 +101,6 @@
 
   return (
     <Dialog open={open} onOpenChange={onOpenChange}>
-<<<<<<< HEAD
-      <DialogContent className="max-w-[calc(100%-2rem)] border-white/10 bg-slate-950/95 text-white sm:max-w-lg">
-        <DialogHeader className="space-y-1.5 text-left sm:space-y-2">
-          <DialogTitle className="text-lg sm:text-xl">Reprogramar cita</DialogTitle>
-          <DialogDescription className="text-xs text-white/70 sm:text-sm">
-            Ajusta la fecha y hora para {appointment.client} (
-            {formatRescheduleDialogDate(selectedDate ?? appointmentDate)}).
-          </DialogDescription>
-        </DialogHeader>
-        <form className="space-y-4 sm:space-y-5" onSubmit={handleSubmit}>
-          <div className="space-y-1.5 sm:space-y-2">
-            <Label htmlFor="new-date" className="text-xs sm:text-sm">
-              Nueva fecha
-            </Label>
-            <Input
-              id="new-date"
-              type="date"
-              value={date}
-              onChange={(event) => setDate(event.target.value)}
-              disabled={isSubmitting}
-              className="border-white/15 bg-white/5 text-white"
-            />
-          </div>
-
-          <div className="space-y-1.5 sm:space-y-2">
-            <Label className="text-xs sm:text-sm">Horario disponible</Label>
-            <div className="grid grid-cols-2 gap-2 sm:grid-cols-4">
-              {timeOptions.map((option) => (
-                <Button
-                  key={option}
-                  type="button"
-                  size="sm"
-                  variant={time === option ? 'default' : 'outline'}
-                  disabled={isSubmitting}
-                  onClick={() => setTime(option)}
-                  className={cn(
-                    'text-xs transition',
-                    time === option
-                      ? 'bg-primary text-primary-foreground hover:bg-primary/90'
-                      : 'bg-transparent hover:bg-secondary/60'
-                  )}
-                >
-                  {option} h
-                </Button>
-              ))}
-            </div>
-            <p className="text-[10px] text-white/40 sm:text-xs">Duración estimada: {durationMinutes} minutos.</p>
-=======
       <DialogContent className="max-h-[90vh] max-w-lg border-border bg-card sm:max-h-[85vh]">
         <DialogHeader>
           <DialogTitle className="text-2xl font-bold">Reprogramar cita</DialogTitle>
@@ -176,7 +128,6 @@
             <p className="text-xs text-muted-foreground sm:text-sm">
               Duración estimada: {durationMinutes} minutos.
             </p>
->>>>>>> 2ed15390
           </div>
 
           <div className="rounded-xl border border-border bg-secondary/40 p-4 sm:rounded-2xl">
@@ -191,18 +142,11 @@
 
           {error && <p className="text-sm text-destructive">{error}</p>}
 
-<<<<<<< HEAD
-          <div className="flex flex-col-reverse gap-2 sm:flex-row sm:justify-end">
-            <Button
-              type="button"
-              variant="outline"
-=======
           <DialogFooter className="flex-col gap-2 sm:flex-row sm:justify-end">
             <Button
               type="button"
               variant="outline"
               className="w-full sm:w-auto"
->>>>>>> 2ed15390
               onClick={() => onOpenChange(false)}
               disabled={isSubmitting}
               className="w-full sm:w-auto"
@@ -212,24 +156,14 @@
             <Button
               type="submit"
               variant="primaryAction"
-<<<<<<< HEAD
-              disabled={isSubmitDisabled}
-              aria-busy={isSubmitting}
-              className="w-full sm:w-auto"
-=======
               className="w-full sm:w-auto"
               disabled={isSubmitting}
               aria-busy={isSubmitting}
->>>>>>> 2ed15390
             >
               {isSubmitting ? (
                 <span className="flex items-center justify-center gap-2">
                   <Loader2 className="h-4 w-4 animate-spin" aria-hidden="true" />
-<<<<<<< HEAD
-                  Actualizando…
-=======
                   Guardando…
->>>>>>> 2ed15390
                 </span>
               ) : (
                 <span>Actualizar cita</span>
