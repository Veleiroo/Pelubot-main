--- conflicted
+++ resolved
@@ -35,7 +35,6 @@
     { key: 'confirm', label: 'Confirmar' },
   ];
 
-<<<<<<< HEAD
 export function BookingSteps({ steps }: { steps: BookingStep[] }) {
   const activeIdx = steps.findIndex((s) => s.active);
   const progress = ((activeIdx >= 0 ? activeIdx + 1 : 0) / steps.length) * 100;
@@ -69,43 +68,5 @@
         ))}
       </div>
     </div>
-=======
-  return (
-    <nav aria-label="Progreso de reserva" className="mx-auto max-w-4xl px-6 sm:px-8 mb-8">
-      <ol className="flex items-center justify-between">
-        {items.map((s, i) => {
-          const isCurrent = s.key === current;
-          const isDone = completed(s.key);
-          const enabled = canGo(s.key) || isDone || isCurrent;
-          return (
-            <li key={s.key} className="flex flex-col items-center">
-              <button
-                aria-current={isCurrent ? 'step' : undefined}
-                aria-label={s.label}
-                disabled={!enabled}
-                onClick={() => enabled && go(s.key)}
-                className={[
-                  'flex items-center justify-center w-9 h-9 rounded-full text-xs font-semibold transition-colors duration-150',
-                  isDone
-                    ? 'bg-accent text-[var(--accent-contrast)]'
-                    : isCurrent
-                    ? 'ring-2 ring-[var(--accent)] text-foreground'
-                    : 'text-muted-foreground hover:text-foreground',
-                ].join(' ')}
-              >
-                {isDone ? <Check className="h-4 w-4" /> : <span>{i + 1}</span>}
-              </button>
-              <span className={[
-                'mt-2 text-xs transition-colors duration-150',
-                isCurrent ? 'text-foreground font-medium' : isDone ? 'text-foreground' : 'text-muted-foreground',
-              ].join(' ')}>
-                {s.label}
-              </span>
-            </li>
-          );
-        })}
-      </ol>
-    </nav>
->>>>>>> edb81171
   );
 }